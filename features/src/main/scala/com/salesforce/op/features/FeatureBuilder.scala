/*
 * Copyright (c) 2017, Salesforce.com, Inc.
 * All rights reserved.
 *
 * Redistribution and use in source and binary forms, with or without
 * modification, are permitted provided that the following conditions are met:
 *
 * * Redistributions of source code must retain the above copyright notice, this
 *   list of conditions and the following disclaimer.
 *
 * * Redistributions in binary form must reproduce the above copyright notice,
 *   this list of conditions and the following disclaimer in the documentation
 *   and/or other materials provided with the distribution.
 *
 * * Neither the name of the copyright holder nor the names of its
 *   contributors may be used to endorse or promote products derived from
 *   this software without specific prior written permission.
 *
 * THIS SOFTWARE IS PROVIDED BY THE COPYRIGHT HOLDERS AND CONTRIBUTORS "AS IS"
 * AND ANY EXPRESS OR IMPLIED WARRANTIES, INCLUDING, BUT NOT LIMITED TO, THE
 * IMPLIED WARRANTIES OF MERCHANTABILITY AND FITNESS FOR A PARTICULAR PURPOSE ARE
 * DISCLAIMED. IN NO EVENT SHALL THE COPYRIGHT HOLDER OR CONTRIBUTORS BE LIABLE
 * FOR ANY DIRECT, INDIRECT, INCIDENTAL, SPECIAL, EXEMPLARY, OR CONSEQUENTIAL
 * DAMAGES (INCLUDING, BUT NOT LIMITED TO, PROCUREMENT OF SUBSTITUTE GOODS OR
 * SERVICES; LOSS OF USE, DATA, OR PROFITS; OR BUSINESS INTERRUPTION) HOWEVER
 * CAUSED AND ON ANY THEORY OF LIABILITY, WHETHER IN CONTRACT, STRICT LIABILITY,
 * OR TORT (INCLUDING NEGLIGENCE OR OTHERWISE) ARISING IN ANY WAY OUT OF THE USE
 * OF THIS SOFTWARE, EVEN IF ADVISED OF THE POSSIBILITY OF SUCH DAMAGE.
 */

package com.salesforce.op.features

import com.salesforce.op.aggregators._
import com.salesforce.op.features.types._
import com.salesforce.op.stages.{FeatureGeneratorStage, OpPipelineStage}
import com.salesforce.op.utils.spark.RichRow._
import com.twitter.algebird.MonoidAggregator
import org.apache.spark.sql.types.StructType
import org.apache.spark.sql.{DataFrame, Row}
import org.joda.time.Duration

import scala.language.experimental.macros
import scala.reflect.runtime.universe._

/**
 * Factory for creating features
 */
object FeatureBuilder {
  // scalastyle:off

  // Vector
  def OPVector[I: WeakTypeTag](implicit name: sourcecode.Name): FeatureBuilder[I, OPVector] = OPVector(name.value)

  // Lists
  def TextList[I: WeakTypeTag](implicit name: sourcecode.Name): FeatureBuilder[I, TextList] = TextList(name.value)
  def DateList[I: WeakTypeTag](implicit name: sourcecode.Name): FeatureBuilder[I, DateList] = DateList(name.value)
  def DateTimeList[I: WeakTypeTag](implicit name: sourcecode.Name): FeatureBuilder[I, DateTimeList] = DateTimeList(name.value)
  def Geolocation[I: WeakTypeTag](implicit name: sourcecode.Name): FeatureBuilder[I, Geolocation] = Geolocation(name.value)

  // Maps
  def Base64Map[I: WeakTypeTag](implicit name: sourcecode.Name): FeatureBuilder[I, Base64Map] = Base64Map(name.value)
  def BinaryMap[I: WeakTypeTag](implicit name: sourcecode.Name): FeatureBuilder[I, BinaryMap] = BinaryMap(name.value)
  def ComboBoxMap[I: WeakTypeTag](implicit name: sourcecode.Name): FeatureBuilder[I, ComboBoxMap] = ComboBoxMap(name.value)
  def CurrencyMap[I: WeakTypeTag](implicit name: sourcecode.Name): FeatureBuilder[I, CurrencyMap] = CurrencyMap(name.value)
  def DateMap[I: WeakTypeTag](implicit name: sourcecode.Name): FeatureBuilder[I, DateMap] = DateMap(name.value)
  def DateTimeMap[I: WeakTypeTag](implicit name: sourcecode.Name): FeatureBuilder[I, DateTimeMap] = DateTimeMap(name.value)
  def EmailMap[I: WeakTypeTag](implicit name: sourcecode.Name): FeatureBuilder[I, EmailMap] = EmailMap(name.value)
  def IDMap[I: WeakTypeTag](implicit name: sourcecode.Name): FeatureBuilder[I, IDMap] = IDMap(name.value)
  def IntegralMap[I: WeakTypeTag](implicit name: sourcecode.Name): FeatureBuilder[I, IntegralMap] = IntegralMap(name.value)
  def MultiPickListMap[I: WeakTypeTag](implicit name: sourcecode.Name): FeatureBuilder[I, MultiPickListMap] = MultiPickListMap(name.value)
  def PercentMap[I: WeakTypeTag](implicit name: sourcecode.Name): FeatureBuilder[I, PercentMap] = PercentMap(name.value)
  def PhoneMap[I: WeakTypeTag](implicit name: sourcecode.Name): FeatureBuilder[I, PhoneMap] = PhoneMap(name.value)
  def PickListMap[I: WeakTypeTag](implicit name: sourcecode.Name): FeatureBuilder[I, PickListMap] = PickListMap(name.value)
  def RealMap[I: WeakTypeTag](implicit name: sourcecode.Name): FeatureBuilder[I, RealMap] = RealMap(name.value)
  def TextAreaMap[I: WeakTypeTag](implicit name: sourcecode.Name): FeatureBuilder[I, TextAreaMap] = TextAreaMap(name.value)
  def TextMap[I: WeakTypeTag](implicit name: sourcecode.Name): FeatureBuilder[I, TextMap] = TextMap(name.value)
  def URLMap[I: WeakTypeTag](implicit name: sourcecode.Name): FeatureBuilder[I, URLMap] = URLMap(name.value)
  def CountryMap[I: WeakTypeTag](implicit name: sourcecode.Name): FeatureBuilder[I, CountryMap] = CountryMap(name.value)
  def StateMap[I: WeakTypeTag](implicit name: sourcecode.Name): FeatureBuilder[I, StateMap] = StateMap(name.value)
  def CityMap[I: WeakTypeTag](implicit name: sourcecode.Name): FeatureBuilder[I, CityMap] = CityMap(name.value)
  def PostalCodeMap[I: WeakTypeTag](implicit name: sourcecode.Name): FeatureBuilder[I, PostalCodeMap] = PostalCodeMap(name.value)
  def StreetMap[I: WeakTypeTag](implicit name: sourcecode.Name): FeatureBuilder[I, StreetMap] = StreetMap(name.value)
  def GeolocationMap[I: WeakTypeTag](implicit name: sourcecode.Name): FeatureBuilder[I, GeolocationMap] = GeolocationMap(name.value)
  def Prediction[I: WeakTypeTag](implicit name: sourcecode.Name): FeatureBuilder[I, Prediction] = Prediction(name.value)

  // Numerics
  def Binary[I: WeakTypeTag](implicit name: sourcecode.Name): FeatureBuilder[I, Binary] = Binary(name.value)
  def Currency[I: WeakTypeTag](implicit name: sourcecode.Name): FeatureBuilder[I, Currency] = Currency(name.value)
  def Date[I: WeakTypeTag](implicit name: sourcecode.Name): FeatureBuilder[I, Date] = Date(name.value)
  def DateTime[I: WeakTypeTag](implicit name: sourcecode.Name): FeatureBuilder[I, DateTime] = DateTime(name.value)
  def Integral[I: WeakTypeTag](implicit name: sourcecode.Name): FeatureBuilder[I, Integral] = Integral(name.value)
  def Percent[I: WeakTypeTag](implicit name: sourcecode.Name): FeatureBuilder[I, Percent] = Percent(name.value)
  def Real[I: WeakTypeTag](implicit name: sourcecode.Name): FeatureBuilder[I, Real] = Real(name.value)
  def RealNN[I: WeakTypeTag](implicit name: sourcecode.Name): FeatureBuilder[I, RealNN] = RealNN(name.value)

  // Sets
  def MultiPickList[I: WeakTypeTag](implicit name: sourcecode.Name): FeatureBuilder[I, MultiPickList] = MultiPickList(name.value)

  // Text
  def Base64[I: WeakTypeTag](implicit name: sourcecode.Name): FeatureBuilder[I, Base64] = Base64(name.value)
  def ComboBox[I: WeakTypeTag](implicit name: sourcecode.Name): FeatureBuilder[I, ComboBox] = ComboBox(name.value)
  def Email[I: WeakTypeTag](implicit name: sourcecode.Name): FeatureBuilder[I, Email] = Email(name.value)
  def ID[I: WeakTypeTag](implicit name: sourcecode.Name): FeatureBuilder[I, ID] = ID(name.value)
  def Phone[I: WeakTypeTag](implicit name: sourcecode.Name): FeatureBuilder[I, Phone] = Phone(name.value)
  def PickList[I: WeakTypeTag](implicit name: sourcecode.Name): FeatureBuilder[I, PickList] = PickList(name.value)
  def Text[I: WeakTypeTag](implicit name: sourcecode.Name): FeatureBuilder[I, Text] = Text(name.value)
  def TextArea[I: WeakTypeTag](implicit name: sourcecode.Name): FeatureBuilder[I, TextArea] = TextArea(name.value)
  def URL[I: WeakTypeTag](implicit name: sourcecode.Name): FeatureBuilder[I, URL] = URL(name.value)
  def Country[I: WeakTypeTag](implicit name: sourcecode.Name): FeatureBuilder[I, Country] = Country(name.value)
  def State[I: WeakTypeTag](implicit name: sourcecode.Name): FeatureBuilder[I, State] = State(name.value)
  def City[I: WeakTypeTag](implicit name: sourcecode.Name): FeatureBuilder[I, City] = City(name.value)
  def PostalCode[I: WeakTypeTag](implicit name: sourcecode.Name): FeatureBuilder[I, PostalCode] = PostalCode(name.value)
  def Street[I: WeakTypeTag](implicit name: sourcecode.Name): FeatureBuilder[I, Street] = Street(name.value)

  // Vector
  def OPVector[I: WeakTypeTag](name: String): FeatureBuilder[I, OPVector] = FeatureBuilder[I, OPVector](name = name)

  // Lists
  def TextList[I: WeakTypeTag](name: String): FeatureBuilder[I, TextList] = FeatureBuilder[I, TextList](name = name)
  def DateList[I: WeakTypeTag](name: String): FeatureBuilder[I, DateList] = FeatureBuilder[I, DateList](name = name)
  def DateTimeList[I: WeakTypeTag](name: String): FeatureBuilder[I, DateTimeList] = FeatureBuilder[I, DateTimeList](name = name)
  def Geolocation[I: WeakTypeTag](name: String): FeatureBuilder[I, Geolocation] = FeatureBuilder[I, Geolocation](name = name)

  // Maps
  def Base64Map[I: WeakTypeTag](name: String): FeatureBuilder[I, Base64Map] = FeatureBuilder[I, Base64Map](name = name)
  def BinaryMap[I: WeakTypeTag](name: String): FeatureBuilder[I, BinaryMap] = FeatureBuilder[I, BinaryMap](name = name)
  def ComboBoxMap[I: WeakTypeTag](name: String): FeatureBuilder[I, ComboBoxMap] = FeatureBuilder[I, ComboBoxMap](name = name)
  def CurrencyMap[I: WeakTypeTag](name: String): FeatureBuilder[I, CurrencyMap] = FeatureBuilder[I, CurrencyMap](name = name)
  def DateMap[I: WeakTypeTag](name: String): FeatureBuilder[I, DateMap] = FeatureBuilder[I, DateMap](name = name)
  def DateTimeMap[I: WeakTypeTag](name: String): FeatureBuilder[I, DateTimeMap] = FeatureBuilder[I, DateTimeMap](name = name)
  def EmailMap[I: WeakTypeTag](name: String): FeatureBuilder[I, EmailMap] = FeatureBuilder[I, EmailMap](name = name)
  def IDMap[I: WeakTypeTag](name: String): FeatureBuilder[I, IDMap] = FeatureBuilder[I, IDMap](name = name)
  def IntegralMap[I: WeakTypeTag](name: String): FeatureBuilder[I, IntegralMap] = FeatureBuilder[I, IntegralMap](name = name)
  def MultiPickListMap[I: WeakTypeTag](name: String): FeatureBuilder[I, MultiPickListMap] = FeatureBuilder[I, MultiPickListMap](name = name)
  def PercentMap[I: WeakTypeTag](name: String): FeatureBuilder[I, PercentMap] = FeatureBuilder[I, PercentMap](name = name)
  def PhoneMap[I: WeakTypeTag](name: String): FeatureBuilder[I, PhoneMap] = FeatureBuilder[I, PhoneMap](name = name)
  def PickListMap[I: WeakTypeTag](name: String): FeatureBuilder[I, PickListMap] = FeatureBuilder[I, PickListMap](name = name)
  def RealMap[I: WeakTypeTag](name: String): FeatureBuilder[I, RealMap] = FeatureBuilder[I, RealMap](name = name)
  def TextAreaMap[I: WeakTypeTag](name: String): FeatureBuilder[I, TextAreaMap] = FeatureBuilder[I, TextAreaMap](name = name)
  def TextMap[I: WeakTypeTag](name: String): FeatureBuilder[I, TextMap] = FeatureBuilder[I, TextMap](name = name)
  def URLMap[I: WeakTypeTag](name: String): FeatureBuilder[I, URLMap] = FeatureBuilder[I, URLMap](name = name)
  def CountryMap[I: WeakTypeTag](name: String): FeatureBuilder[I, CountryMap] = FeatureBuilder[I, CountryMap](name = name)
  def StateMap[I: WeakTypeTag](name: String): FeatureBuilder[I, StateMap] = FeatureBuilder[I, StateMap](name = name)
  def CityMap[I: WeakTypeTag](name: String): FeatureBuilder[I, CityMap] = FeatureBuilder[I, CityMap](name = name)
  def PostalCodeMap[I: WeakTypeTag](name: String): FeatureBuilder[I, PostalCodeMap] = FeatureBuilder[I, PostalCodeMap](name = name)
  def StreetMap[I: WeakTypeTag](name: String): FeatureBuilder[I, StreetMap] = FeatureBuilder[I, StreetMap](name = name)
  def GeolocationMap[I: WeakTypeTag](name: String): FeatureBuilder[I, GeolocationMap] = FeatureBuilder[I, GeolocationMap](name = name)
  def Prediction[I: WeakTypeTag](name: String): FeatureBuilder[I, Prediction] = FeatureBuilder[I, Prediction](name = name)

  // Numerics
  def Binary[I: WeakTypeTag](name: String): FeatureBuilder[I, Binary] = FeatureBuilder[I, Binary](name = name)
  def Currency[I: WeakTypeTag](name: String): FeatureBuilder[I, Currency] = FeatureBuilder[I, Currency](name = name)
  def Date[I: WeakTypeTag](name: String): FeatureBuilder[I, Date] = FeatureBuilder[I, Date](name = name)
  def DateTime[I: WeakTypeTag](name: String): FeatureBuilder[I, DateTime] = FeatureBuilder[I, DateTime](name = name)
  def Integral[I: WeakTypeTag](name: String): FeatureBuilder[I, Integral] = FeatureBuilder[I, Integral](name = name)
  def Percent[I: WeakTypeTag](name: String): FeatureBuilder[I, Percent] = FeatureBuilder[I, Percent](name = name)
  def Real[I: WeakTypeTag](name: String): FeatureBuilder[I, Real] = FeatureBuilder[I, Real](name = name)
  def RealNN[I: WeakTypeTag](name: String): FeatureBuilder[I, RealNN] = FeatureBuilder[I, RealNN](name = name)

  // Sets
  def MultiPickList[I: WeakTypeTag](name: String): FeatureBuilder[I, MultiPickList] = FeatureBuilder[I, MultiPickList](name = name)

  // Text
  def Base64[I: WeakTypeTag](name: String): FeatureBuilder[I, Base64] = FeatureBuilder[I, Base64](name = name)
  def ComboBox[I: WeakTypeTag](name: String): FeatureBuilder[I, ComboBox] = FeatureBuilder[I, ComboBox](name = name)
  def Email[I: WeakTypeTag](name: String): FeatureBuilder[I, Email] = FeatureBuilder[I, Email](name = name)
  def ID[I: WeakTypeTag](name: String): FeatureBuilder[I, ID] = FeatureBuilder[I, ID](name = name)
  def Phone[I: WeakTypeTag](name: String): FeatureBuilder[I, Phone] = FeatureBuilder[I, Phone](name = name)
  def PickList[I: WeakTypeTag](name: String): FeatureBuilder[I, PickList] = FeatureBuilder[I, PickList](name = name)
  def Text[I: WeakTypeTag](name: String): FeatureBuilder[I, Text] = FeatureBuilder[I, Text](name = name)
  def TextArea[I: WeakTypeTag](name: String): FeatureBuilder[I, TextArea] = FeatureBuilder[I, TextArea](name = name)
  def URL[I: WeakTypeTag](name: String): FeatureBuilder[I, URL] = FeatureBuilder[I, URL](name = name)
  def Country[I: WeakTypeTag](name: String): FeatureBuilder[I, Country] = FeatureBuilder[I, Country](name = name)
  def State[I: WeakTypeTag](name: String): FeatureBuilder[I, State] = FeatureBuilder[I, State](name = name)
  def City[I: WeakTypeTag](name: String): FeatureBuilder[I, City] = FeatureBuilder[I, City](name = name)
  def PostalCode[I: WeakTypeTag](name: String): FeatureBuilder[I, PostalCode] = FeatureBuilder[I, PostalCode](name = name)
  def Street[I: WeakTypeTag](name: String): FeatureBuilder[I, Street] = FeatureBuilder[I, Street](name = name)

  def apply[I: WeakTypeTag, O <: FeatureType : WeakTypeTag](name: String): FeatureBuilder[I, O] = new FeatureBuilder[I, O](name)

  /**
   * Builds features from a [[StructType]]
   *
   * @param schema      input [[StructType]]
   * @param response    response feature name
   * @param nonNullable optional non nullable feature names
   * @throws IllegalArgumentException if fails to map dataframe field type into a feature type
   * @throws RuntimeException         if fails to construct a response feature
   * @return label and other features
   */
  def fromSchema[ResponseType <: FeatureType : WeakTypeTag](
    schema: StructType,
    response: String,
    nonNullable: Set[String] = Set.empty
  ): (Feature[ResponseType], Array[Feature[_ <: FeatureType]]) = {
    val allFeatures: Array[Feature[_ <: FeatureType]] =
      schema.fields.zipWithIndex.map { case (field, index) =>
        val isResponse = field.name == response
        val isNullable = !isResponse && !nonNullable.contains(field.name)
        val wtt: WeakTypeTag[_ <: FeatureType] = FeatureSparkTypes.featureTypeTagOf(field.dataType, isNullable)
        val feature = fromRow(name = field.name, index = Some(index))(wtt)
        if (isResponse) feature.asResponse else feature.asPredictor
      }
    val (responses, features) = allFeatures.partition(_.name == response)
    val responseFeature = responses.toList match {
      case feature :: Nil if feature.isSubtypeOf[ResponseType] =>
        feature.asInstanceOf[Feature[ResponseType]]
      case feature :: Nil =>
        throw new RuntimeException(
          s"Response feature '$response' is of type ${feature.typeName}, but expected ${FeatureType.typeName[ResponseType]}")
      case Nil =>
        throw new RuntimeException(s"Response feature '$response' was not found in dataframe schema")
      case _ =>
        throw new RuntimeException(s"Multiple features with name '$response' were found (should not happen): "
          + responses.map(_.name).mkString(","))
    }
    responseFeature -> features
  }

<<<<<<< HEAD
=======
  /**
    * Builds features from a [[DataFrame]]
    *
    * @param data        input [[DataFrame]]
    * @param response    response feature name
    * @param nonNullable optional non nullable feature names
    * @throws IllegalArgumentException if fails to map dataframe field type into a feature type
    * @throws RuntimeException if fails to construct a response feature
    * @return label and other features
    */
  def fromDataFrame[ResponseType <: FeatureType : WeakTypeTag](data: DataFrame, response: String, nonNullable: Set[String] = Set.empty): (Feature[ResponseType], Array[Feature[_ <: FeatureType]]) = fromSchema(data.schema, response, nonNullable)
>>>>>>> b08dd944
  def fromRow[O <: FeatureType : WeakTypeTag](implicit name: sourcecode.Name): FeatureBuilderWithExtract[Row, O] = fromRow[O](name.value, None)
  def fromRow[O <: FeatureType : WeakTypeTag](name: String): FeatureBuilderWithExtract[Row, O] = fromRow[O](name, None)
  def fromRow[O <: FeatureType : WeakTypeTag](index: Int)(implicit name: sourcecode.Name): FeatureBuilderWithExtract[Row, O] = fromRow[O](name.value, Some(index))
  def fromRow[O <: FeatureType : WeakTypeTag](name: String, index: Option[Int]): FeatureBuilderWithExtract[Row, O] = {
    new FeatureBuilderWithExtract[Row, O](
      name = name,
      extractFn = FromRowExtractFn[O](index, name),
      extractSource =
        s"""${classOf[FromRowExtractFn[O]].getName}[${FeatureType.shortTypeName[O]}]($index, "$name")"""
    )
  }

  // scalastyle:on
}

/**
 * Generic value extract function for [[Row]]
 *
 * @param index optional index of the value to extract from [[Row]]
 * @param name  name of the value to extract from [[Row]]
 * @param tto   feature type tag
 * @tparam O output feature type
 */
case class FromRowExtractFn[O <: FeatureType](index: Option[Int], name: String)
  (implicit val tto: WeakTypeTag[O]) extends Function1[Row, O] with Serializable {
  private val c = FeatureTypeSparkConverter[O]()(tto)
  def apply(r: Row): O = c.fromSpark(index.map(r.get).getOrElse(r.getAny(name)))
}

/**
 * Feature Builder allows building features
 *
 * @param name feature name
 * @tparam I input data type
 * @tparam O output feature type
 */
final class FeatureBuilder[I, O <: FeatureType](val name: String) {

  /**
   * Feature extract method - a function to extract value of the feature from the raw data.
   *
   * @param fn a function to extract value of the feature from the raw data
   */
  def extract(fn: I => O): FeatureBuilderWithExtract[I, O] = macro FeatureBuilderMacros.extract[I, O]

  /**
   * Feature extract method - a function to extract value of the feature from the raw data.
   * If the function 'fn' throws an Exception the `default` value is returned instead.
   *
   * @param fn      a function to extract value of the feature from the raw data
   * @param default the default value
   */
  def extract(fn: I => O, default: O): FeatureBuilderWithExtract[I, O] =
    macro FeatureBuilderMacros.extractWithDefault[I, O]

}

/**
 * Feature Builder with an extract function
 *
 * @param name          feature name
 * @param extractFn     a function to extract value of the feature from the raw data
 * @param extractSource source code of the extract function
 */
final class FeatureBuilderWithExtract[I, O <: FeatureType]
(
  val name: String,
  val extractFn: I => O,
  val extractSource: String
)(implicit val tti: WeakTypeTag[I], val tto: WeakTypeTag[O]) {

  var aggregator: MonoidAggregator[Event[O], _, O] = MonoidAggregatorDefaults.aggregatorOf[O](tto)
  var aggregateWindow: Option[Duration] = None

  /**
   * Feature aggregation with a monoid aggregator
   * @param monoid a monoid aggregator
   */
  def aggregate(monoid: MonoidAggregator[Event[O], _, O]): this.type = {
    aggregator = monoid
    this
  }

  /**
   * Aggregation time window
   * @param time a time period during which to include features in aggregation
   */
  def window(time: Duration): this.type = {
    aggregateWindow = Option(time)
    this
  }

  /**
   * Make a predictor feature
   * @return a predictor feature
   */
  def asPredictor: Feature[O] = makeFeature(isResponse = false)

  /**
   * Make a response feature
   * @return a response feature
   */
  def asResponse: Feature[O] = makeFeature(isResponse = true)

  private def makeFeature(isResponse: Boolean): Feature[O] = {
    val originStage: OpPipelineStage[O] =
      new FeatureGeneratorStage(
        extractFn = extractFn,
        extractSource = extractSource,
        aggregator = aggregator,
        outputName = name,
        outputIsResponse = isResponse,
        aggregateWindow = aggregateWindow,
        inputType = Left(tti)
      )(tto)

    originStage.getOutput().asInstanceOf[Feature[O]]
  }
}<|MERGE_RESOLUTION|>--- conflicted
+++ resolved
@@ -217,8 +217,6 @@
     responseFeature -> features
   }
 
-<<<<<<< HEAD
-=======
   /**
     * Builds features from a [[DataFrame]]
     *
@@ -230,7 +228,6 @@
     * @return label and other features
     */
   def fromDataFrame[ResponseType <: FeatureType : WeakTypeTag](data: DataFrame, response: String, nonNullable: Set[String] = Set.empty): (Feature[ResponseType], Array[Feature[_ <: FeatureType]]) = fromSchema(data.schema, response, nonNullable)
->>>>>>> b08dd944
   def fromRow[O <: FeatureType : WeakTypeTag](implicit name: sourcecode.Name): FeatureBuilderWithExtract[Row, O] = fromRow[O](name.value, None)
   def fromRow[O <: FeatureType : WeakTypeTag](name: String): FeatureBuilderWithExtract[Row, O] = fromRow[O](name, None)
   def fromRow[O <: FeatureType : WeakTypeTag](index: Int)(implicit name: sourcecode.Name): FeatureBuilderWithExtract[Row, O] = fromRow[O](name.value, Some(index))
